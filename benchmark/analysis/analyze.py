--- conflicted
+++ resolved
@@ -16,35 +16,6 @@
 import polars as pl
 import importlib
 
-<<<<<<< HEAD
-# %% Config
-
-DO_ANY = False
-
-if DO_ANY:
-    OUTPUT_DIR = "output-any"
-else:
-    OUTPUT_DIR = "output"
-
-ALGOTASKS = [
-    "E:All",
-    "EP:All",
-    "PBN_EP:Particular",
-]
-
-if DO_ANY:
-    ALGOTASKS = [
-        "E:Any",
-        "EP:Any",
-        "PBN_DLmem:Any",
-    ]
-
-APPROACH = [
-    "Naïve Enumeration",
-    "Pruned Enumeration",
-    "Honeybee",
-]
-=======
 ################################################################################
 # % % Config and load
 
@@ -53,7 +24,6 @@
 
 # The CSV to load the data from
 INPUT = sys.argv[2]
->>>>>>> fb201c4e
 
 # The directory to output to
 OUTPUT_DIR = sys.argv[3]
@@ -66,37 +36,17 @@
 CONST_DEPTH = 5
 CONST_BREADTH = 5
 
-<<<<<<< HEAD
-MAX_DEPTH = 10
-MAX_BREADTH = 10
-
-# %% Load data
-
-if DO_ANY:
-    raw_data = pl.read_csv("../data/any.tsv", separator="\t")
-else:
-    raw_data = pl.read_csv("../data/particular.tsv", separator="\t")
-=======
 # The solution_name for the "any" task
 ANY_TASK = "<ANY>"
 
 # Key for algorithm's runs on a suite
 SUITES = ["suite_name", "algorithm"]
->>>>>>> fb201c4e
 
 # Key for sets of runs on same task
 TASKS = SUITES + ["entry_name"]
 
-<<<<<<< HEAD
-if DO_ANY:
-    raw_data = raw_data.with_columns(suite=pl.lit("combined-ANY"))
-
-# Whether or not to perform validity checks of benchmark csv
-CHECK = True
-=======
 # Key for sets of runs on same task with same particular solution (replicates)
 REPLICATES = TASKS + ["solution_name"]
->>>>>>> fb201c4e
 
 # Load metadata and data
 raw_data = pl.read_csv(INPUT, separator="\t")
@@ -105,18 +55,6 @@
 ################################################################################
 # % % Check and clean data
 
-<<<<<<< HEAD
-# Check that completed subentries have all completed replicates
-# if CHECK:
-#     for n, g in raw_data.group_by(SUBENTRY_KEY):
-#         assert_group_same(g, name=n, on="replicate")
-
-# Check that completed replicates agree
-if CHECK and not DO_ANY:
-    for n, g in raw_data.filter(pl.col("completed")).group_by(SUBENTRY_KEY):
-        for c in ["solution_count", "solution_size"]:
-            assert_group_same(g, name=n, on=c)
-=======
 # Check that completed and successful columns are identical (no unsolvable
 # problems)
 assert (raw_data["completed"] == raw_data["success"]).all()
@@ -141,7 +79,6 @@
 
 ################################################################################
 # % % Process data
->>>>>>> fb201c4e
 
 # Aggregate replicates
 data = raw_data.group_by(REPLICATES).agg(
@@ -149,14 +86,6 @@
     completed=pl.col("completed").all(),
 )
 
-<<<<<<< HEAD
-# Check that completed entries have all completed subentries
-# if CHECK:
-#     for n, g in raw_data.group_by(ENTRY_KEY):
-#         assert_group_same(g, name=n, on="replicate")
-
-=======
->>>>>>> fb201c4e
 # Aggregate particulars
 particulars = (
     data.filter(pl.col("solution_name") != ANY_TASK)
@@ -199,32 +128,6 @@
 
 ### Summary plots
 
-<<<<<<< HEAD
-for (suite,), df in completed.filter(
-    pl.col("algorithm").is_in(ALGORITHMS)
-).group_by("suite"):
-    if suite == "scal":
-        continue
-    if DO_ANY:
-        assert (df["task"] == "Any").all()
-    groups = sorted(
-        [
-            (APPROACH[ALGOTASKS.index(a + ":" + t)], g["duration"])
-            for (a, t), g in df.group_by("algorithm", "task")
-        ],
-        key=lambda x: APPROACH.index(x[0]),
-    )
-    colors = [ALGORITHM_COLORS[APPROACH.index(at)] for at, _ in groups]
-    fig, ax = distributions(
-        groups,
-        total=total_entries[suite],
-        order=APPROACH,
-        colors=colors,
-        bins=np.arange(0, 40.1, 2),
-        figsize=(4 * len(groups), 5),
-        xlabel="Time taken (s)",
-        flip=True,
-=======
 particular_summary = (
     particulars.filter(pl.col("completed"))
     .join(
@@ -238,7 +141,6 @@
         how="left",
         on="algorithm",
         validate="m:1",
->>>>>>> fb201c4e
     )
 )
 
@@ -284,61 +186,7 @@
     )
 )
 
-<<<<<<< HEAD
-    for a in ax:
-        a.axvline(x=1, color="gray", ls="dotted")
-        # a.tick_params(axis="x", which="minor", bottom=False)
-
-    fig.save(f"{OUTPUT_DIR}/{suite}/speedup/{suite}-{task}-{alg1}-{alg2}.pdf")
-
-# %% Plot speedup comparisons, v2
-
-for (task, alg1, alg2), df in comparisons.filter(
-    (pl.col("algorithm") == "PBN_DL") & (pl.col("algorithm2") == "PBN_DLmem")
-    # & (pl.col("suite").is_in(["fin", "inf"]))
-).group_by("task", "algorithm", "algorithm2"):
-    approach1 = r"Honeybee\ (Ablation)"
-    approach2 = r"Honeybee\ (Full)"
-    approach1_short = "Ablation"
-    approach2_short = "Full"
-    total = len(df)
-    better1 = len(df.filter(pl.col("duration") < pl.col("duration2")))
-    better2 = len(df.filter(pl.col("duration2") < pl.col("duration")))
-    fig, ax = plt.subplots(1, 1, figsize=(4, 4))
-    ax.scatter(
-        df["duration"],
-        df["duration2"],
-        zorder=2,
-        c=ALGORITHM_COLORS[2],
-        # edgecolor="black",
-        # linewidth=0.5,
-    )
-    max_duration = int(max(df["duration"].max(), df["duration2"].max())) + 1.5
-    ax.set_xlim([0, max_duration])
-    ax.set_ylim([0, max_duration])
-    ax.axline(xy1=(0, 0), slope=1, ls="--", c="lightgray", zorder=1)
-    ax.set_xlabel(r"$\bf{" + approach1 + "}$" + "\nTime taken (s)")
-    ax.set_ylabel(r"$\bf{" + approach2 + "}$" + "\nTime taken (s)")
-    padding = 0.05
-    ax.text(
-        padding,
-        1 - padding,
-        r"$\bf{" + approach1_short + "}$" + f" better ({better1}/{total})",
-        ha="left",
-        va="top",
-        transform=ax.transAxes,
-    )
-    ax.text(
-        1 - padding,
-        padding,
-        r"$\bf{" + approach2_short + "}$" + f" better ({better2}/{total})",
-        ha="right",
-        va="bottom",
-        transform=ax.transAxes,
-    )
-=======
 fig.save(f"{OUTPUT_DIR}/01-fin.pdf")
->>>>>>> fb201c4e
 
 # Inf
 
@@ -351,106 +199,6 @@
 
 fig.save(f"{OUTPUT_DIR}/02-inf.pdf")
 
-<<<<<<< HEAD
-    print("Median ablation speedup:", df["speedup"].median())
-
-# %% Plot scalability
-
-# Broken axis from:
-#   https://matplotlib.org/stable/gallery/subplots_axes_and_figures/broken_axis.html
-
-fig, ax = plt.subplots(
-    2,
-    2,
-    figsize=(8, 5),
-    sharex="col",
-    sharey="row",
-)
-
-for i, (feature, other, const, x_max) in enumerate(
-    [
-        ("depth", "breadth", CONST_BREADTH, MAX_DEPTH),
-        ("breadth", "depth", CONST_DEPTH, MAX_BREADTH),
-    ]
-):
-    df = scal.filter(
-        (pl.col(other) == const)
-        & pl.col("completed")
-        & pl.col("algorithm").is_in(ALGORITHMS)
-    ).sort(by=feature)
-
-    groups = sorted(
-        df.group_by("algorithm", "task"),
-        key=lambda x: ALGOTASKS.index(x[0][0] + ":" + x[0][1]),
-    )
-
-    markers = ["s", "^", "o"]
-    for j, ((a, t), g) in enumerate(groups):
-        ati = ALGOTASKS.index(a + ":" + t)
-        for row in range(0, 2):
-            ax[row, i].plot(
-                g[feature],
-                g["duration"],
-                c=ALGORITHM_COLORS[ati],
-                marker=markers[j],
-                label=APPROACH[ati] if i == 0 and row == 0 else None,
-            )
-
-    ax[1, i].spines[["top", "right"]].set_visible(False)
-    # ax[i].set_aspect("equal", adjustable="box")
-    featureUpper = feature[0].upper() + feature[1:]
-    otherUpper = other[0].upper() + other[1:]
-    ax[1, i].set_xlabel(
-        r"$\bf{"
-        + featureUpper
-        + r"}$ $\bf{of}$ $\bf{search}$ $\bf{space}$"
-        + f"\n(for {other} = {const})",
-    )
-    ax[1, i].set_ylabel(
-        "Time taken (s)",
-        fontweight="bold",
-    )
-    y_max = 12
-    step = 2
-    ax[1, i].set_xlim([0, x_max + 0.5])
-    ax[1, i].set_ylim([0, y_max + step - 1])
-    ax[1, i].set_xticks(np.arange(0, x_max + 0.1, 1))
-    ax[1, i].set_yticks(np.arange(0, y_max + 0.1, step))
-    ax[1, i].yaxis.set_tick_params(labelleft=True)
-
-    outliers_min = 65
-    outliers_max = outliers_min + y_max
-
-    assert (
-        df[feature].is_between(0, y_max + step - 1)
-        | df[feature].is_between(outliers_min - (step - 1), outliers_max)
-    ).all()
-
-    ax[0, i].set_ylim([outliers_min - (step - 1), outliers_max])
-    ax[0, i].set_yticks(np.arange(outliers_min, outliers_max + 0.1, step))
-    ax[0, i].spines[["top", "right", "bottom"]].set_visible(False)
-    ax[0, i].xaxis.set_tick_params(bottom=False)
-    ax[0, i].yaxis.set_tick_params(labelleft=True)
-
-    d = 0.5  # proportion of vertical to horizontal extent of the slanted line
-    kwargs = dict(
-        marker=[(-1, -d), (1, d)],
-        markersize=12,
-        linestyle="none",
-        color="k",
-        mec="k",
-        mew=1,
-        clip_on=False,
-    )
-
-    ax[0, i].plot([0], [0], transform=ax[0, i].transAxes, **kwargs)
-    ax[1, i].plot([0], [1], transform=ax[1, i].transAxes, **kwargs)
-
-fig.legend(ncol=3, loc="upper center", bbox_to_anchor=(0.5, 0))
-fig.tight_layout()
-fig.subplots_adjust(hspace=0.1)
-fig.save(f"{OUTPUT_DIR}/scalability/scalability.pdf", bbox_inches="tight")
-=======
 # Any
 
 fig, ax = summary_plot(
@@ -462,7 +210,6 @@
 fig.save(f"{OUTPUT_DIR}/05-any.pdf")
 
 # Naive oracle, Fin
->>>>>>> fb201c4e
 
 fig, ax = summary_plot(
     particular_summary.filter(
