//! # Term enumeration
//!
//! This module implements term enumeration that is parameterized by a pruning
//! algorithm; the main struct is [`EnumerativeSynthesis`]. This struct
//! implements the traditional Any and All tasks (and thus can be used as a
//! Programming By Navigation step provider), and it *also* implements the
//! required interface for an inhabitation oracle, so it can be used as a
//! "fully-constructive" oracle for top-down classical-constructive program
//! synthesis.

use crate::core::*;
use crate::top_down::*;
use crate::traditional_synthesis::*;
use crate::util::{self, EarlyCutoff, Timer};
use crate::{eval, typecheck};

use indexmap::{IndexMap, IndexSet};
use std::collections::VecDeque;

/// The domain of values to use; use to construct the "support" of various
/// components, which is the set of possible values that could be filled in.
pub struct Support {
    ints: Vec<Value>,
    strings: Vec<Value>,
}

<<<<<<< HEAD
fn support_one(prog: &Program, vt: &ValueType) -> Vec<Value> {
    let mut result = match vt {
        // 0 and 1 for bool false/true
        ValueType::Int => vec![Value::Int(0), Value::Int(1)],
        _ => vec![],
    };
    for f in &prog.annotations {
        for (_, v) in &f.args {
            if v.infer() == *vt && !result.contains(v) {
                result.push(v.clone())
=======
impl Support {
    /// Create a new support from a set of values
    fn new(values: IndexSet<Value>) -> Self {
        let mut ints = vec![];
        let mut strings = vec![];

        for v in values {
            match v {
                Value::Bool(_) => (),
                Value::Int(_) => ints.push(v),
                Value::Str(_) => strings.push(v),
>>>>>>> fb201c4e
            }
        }

        Self { ints, strings }
    }

    fn value_type(&self, vt: &ValueType) -> Vec<Value> {
        match vt {
            ValueType::Bool => vec![Value::Bool(true), Value::Bool(false)],
            ValueType::Int => self.ints.clone(),
            ValueType::Str => self.strings.clone(),
        }
    }

    fn met_signature(
        &self,
        timer: &Timer,
        sig: &MetSignature,
    ) -> Result<Vec<IndexMap<MetParam, Value>>, EarlyCutoff> {
        let choices = sig
            .params
            .iter()
            .map(|(k, vt)| (k.clone(), self.value_type(vt)))
            .collect();
        util::cartesian_product(timer, choices)
    }
<<<<<<< HEAD
    for (_, v) in &prog.goal.args {
        if v.infer() == *vt && !result.contains(v) {
            result.push(v.clone())
        }
    }
    result
}

pub fn support(
    prog: &Program,
    params: &Vec<(String, ValueType)>,
) -> Vec<Vec<(String, Value)>> {
    let choices = params
        .iter()
        .map(|(p, vt)| {
            support_one(prog, vt)
                .into_iter()
                .map(|v| (p.clone(), v))
                .collect()
        })
        .collect();
    util::timed_cartesian_product(choices, u128::MAX).unwrap()
=======
}

/// The type of pruning algorithms. To be used for Programming By Navigation, a
/// pruning algorithm MUST NOT filter out any valid programs (enumeration must
/// be complete). It is entirely okay not to filter out invalid programs
/// (enumeration need not be sound), though, as all enumerated programs
/// ultimately go through a final post hoc validity check (which automatically
/// enforces soundness).
pub trait Prune {
    fn possible(
        &self,
        timer: &Timer,
        problem: &Problem,
        support: &Support,
        e: &Exp,
    ) -> Result<bool, EarlyCutoff>;
>>>>>>> fb201c4e
}

/// A pruner that does not filter out any programs.
pub struct NaivePruner;

impl Prune for NaivePruner {
    fn possible(
        &self,
        _: &Timer,
        _: &Problem,
        _: &Support,
        _: &Exp,
    ) -> Result<bool, EarlyCutoff> {
        Ok(true)
    }
}

<<<<<<< HEAD
pub fn expand(
    lib: &Library,
    prog: &Program,
    tree: derivation::Tree,
    config: Config,
    start: Instant,
    soft_timeout: u128,
) -> ExpansionResult {
    match tree {
        derivation::Tree::Axiom(_) => ExpansionResult::Complete(tree),
        derivation::Tree::Goal(fact_name) => {
            let fact_sig = lib.fact_signature(&fact_name).unwrap();
            match fact_sig.kind {
                FactKind::Input => ExpansionResult::Incomplete(
                    prog.annotations
                        .iter()
                        .filter_map(|f| {
                            if f.name == fact_name {
                                Some(derivation::Tree::Axiom(f.clone()))
                            } else {
                                None
                            }
                        })
                        .collect(),
                ),
                FactKind::Output => {
                    let mut expansions = vec![];
                    for cs in lib.matching_computation_signatures(&fact_name) {
                        let fact_params =
                            &lib.fact_signature(&fact_name).unwrap().params;
                        for args in support(&prog, fact_params) {
                            let consequent = Fact {
                                name: fact_name.clone(),
                                args,
                            };
                            expansions.push(derivation::Tree::Step {
                                label: cs.name.clone(),
                                antecedents: cs
                                    .params
                                    .iter()
                                    .map(|(tag, goal_name, _)| {
                                        (
                                            tag.clone(),
                                            derivation::Tree::Goal(
                                                goal_name.clone(),
                                            ),
                                        )
                                    })
                                    .collect(),
                                consequent,
                                side_condition: cs.precondition.clone(),
                            });
=======
/// A pruner that tries to identify when no set of values can satisfy the
/// provided formulas.
pub struct ExhaustivePruner;

impl Prune for ExhaustivePruner {
    fn possible(
        &self,
        timer: &Timer,
        problem: &Problem,
        support: &Support,
        e: &Exp,
    ) -> Result<bool, EarlyCutoff> {
        timer.tick()?;

        match e {
            Sketch::Hole(_) => Ok(true),
            Sketch::App(f, args) => {
                for arg in args.values() {
                    if !self.possible(timer, problem, support, arg)? {
                        return Ok(false);
                    }
                }

                let mut choices = IndexMap::new();
                let sig = problem.library.functions.get(&f.name).unwrap();
                for (fp, arg) in args {
                    timer.tick()?;
                    match arg {
                        Sketch::Hole(_) => choices.insert(
                            fp.clone(),
                            support.met_signature(
                                timer,
                                problem
                                    .library
                                    .types
                                    .get(sig.params.get(fp).unwrap())
                                    .unwrap(),
                            )?,
                        ),
                        Sketch::App(g, _) => {
                            choices.insert(fp.clone(), vec![g.metadata.clone()])
>>>>>>> fb201c4e
                        }
                    };
                }
                for arg_choice in util::cartesian_product(timer, choices)? {
                    timer.tick()?;
                    let ctx = eval::Context {
                        props: &problem.program.props,
                        args: &arg_choice,
                        ret: &f.metadata,
                    };

                    if ctx.sat(&sig.condition) {
                        return Ok(true);
                    }
                }
                Ok(false)
            }
        }
    }
}

/// The main enumerative synthesis struct.
pub struct EnumerativeSynthesis<P: Prune> {
    problem: Problem,
    goal: Goal,
    pruner: P,
    support: Support,
}

impl<P: Prune> EnumerativeSynthesis<P> {
    /// Create a new enumerative synthesis instance
    pub fn new(mut problem: Problem, pruner: P) -> Self {
        let goal = Goal::new(&problem.program.goal);
        goal.add_to_library(&mut problem.library.functions);

        Self {
            support: Support::new(problem.vals()),
            problem,
            goal,
            pruner,
        }
    }

    fn support_hole(&self, typ: &Met<Value>) -> Vec<ParameterizedFunction> {
        let mut funcs = vec![];
        for (g, gsig) in &self.problem.library.functions {
            if gsig.ret != typ.name {
                continue;
            }
            funcs.push(ParameterizedFunction::from_sig(
                gsig,
                g.clone(),
                typ.args.clone(),
            ));
        }
        funcs
    }

    fn support_fun(
        &self,
        timer: &Timer,
        f: &ParameterizedFunction,
        args: &IndexMap<FunParam, Exp>,
    ) -> Result<IndexMap<HoleName, Vec<ParameterizedFunction>>, EarlyCutoff>
    {
        let mut expansions = IndexMap::new();
        let fs = self.problem.library.functions.get(&f.name).unwrap();
        for (fp, mn) in &fs.params {
            timer.tick()?;
            match args.get(fp).unwrap() {
                Sketch::Hole(h) => {
                    let mut h_expansions = vec![];
                    let ms = self.problem.library.types.get(mn).unwrap();
                    for metadata in self.support.met_signature(timer, ms)? {
                        timer.tick()?;
                        h_expansions.extend(
                            self.support_hole(&Met {
                                name: mn.clone(),
                                args: metadata,
                            }), // .into_iter()
                                // .map(|g| (g, Sketch::App(f.clone(), args.clone()))),
                        );
                    }
                    match expansions.insert(*h, h_expansions) {
                        Some(_) => panic!("Duplicate hole name {}", h),
                        None => (),
                    }
                }
                Sketch::App(g, g_args) => {
                    expansions.extend(self.support_fun(timer, g, g_args)?)
                }
            };
        }

        Ok(expansions)
    }

    fn wrap(
        &self,
        e: &Exp,
    ) -> (ParameterizedFunction, IndexMap<FunParam, Exp>) {
        match e {
            Sketch::Hole(_) => self.goal.app(e),
            Sketch::App(f, args) => (f.clone(), args.clone()),
        }
    }

    fn unwrap(&self, e: Exp) -> Exp {
        match e {
            Sketch::Hole(_) => panic!(),
            Sketch::App(f, mut args) => {
                if f.name == self.goal.function {
                    args.swap_remove(&self.goal.param).unwrap()
                } else {
                    Sketch::App(f, args)
                }
            }
        }
    }

    fn enumerate_worklist(
        &self,
        timer: &Timer,
        mut worklist: VecDeque<Exp>,
        max_solutions: usize,
    ) -> Result<Vec<Exp>, EarlyCutoff> {
        let type_context = typecheck::Context(&self.problem);
        let mut solutions = vec![];
        while let Some(e) = worklist.pop_front() {
            timer.tick()?;

            if e.size() > util::MAX_EXP_SIZE {
                return Err(EarlyCutoff::OutOfMemory);
            }

            let sup = match &e {
                Sketch::Hole(_) => panic!(),
                Sketch::App(f, args) => self.support_fun(timer, f, args)?,
            };

            if sup.is_empty() {
                if type_context.infer_exp(&e).is_ok() {
                    solutions.push(e);
                }
                if solutions.len() >= max_solutions {
                    break;
                }
                continue;
            }

            let sup_prod = util::cartesian_product(timer, sup)?;

            for choice in sup_prod {
                timer.tick()?;
                let mut new_e = e.clone();
                for (h, f) in choice {
                    let app = Sketch::free(&new_e, &f);
                    new_e = new_e.substitute(h, &app);
                }
                if !self.pruner.possible(
                    timer,
                    &self.problem,
                    &self.support,
                    &new_e,
                )? {
                    continue;
                }
                worklist.push_back(new_e)
            }
        }
        Ok(solutions)
    }

    fn enumerate(
        &self,
        timer: &Timer,
        start: &Exp,
        max_solutions: usize,
    ) -> Result<Vec<HoleFilling<ParameterizedFunction>>, EarlyCutoff> {
        let (f, args) = self.wrap(start);
        let worklist = VecDeque::from([Sketch::App(f, args)]);
        Ok(self
            .enumerate_worklist(timer, worklist, max_solutions)?
            .into_iter()
            .map(|e| start.pattern_match(&self.unwrap(e)).unwrap())
            .collect())
    }
}

impl<P: Prune> AnySynthesizer for EnumerativeSynthesis<P> {
    type F = ParameterizedFunction;

    fn provide_any(
        &mut self,
        timer: &Timer,
        start: &Exp,
    ) -> Result<Option<HoleFilling<ParameterizedFunction>>, EarlyCutoff> {
        Ok(self.enumerate(timer, start, 1)?.into_iter().next())
    }
}

impl<P: Prune> AllSynthesizer for EnumerativeSynthesis<P> {
    type F = ParameterizedFunction;

    fn provide_all(
        &mut self,
        timer: &Timer,
        start: &Exp,
    ) -> Result<Vec<HoleFilling<ParameterizedFunction>>, EarlyCutoff> {
        self.enumerate(timer, start, usize::MAX)
    }
}

// "Fully-constructive" oracle
impl<P: Prune> InhabitationOracle for EnumerativeSynthesis<P> {
    type F = ParameterizedFunction;

    fn expansions(
        &mut self,
        timer: &Timer,
        e: &Sketch<Self::F>,
    ) -> Result<Vec<(HoleName, Self::F)>, EarlyCutoff> {
        let (top_f, top_args) = self.wrap(e);
        let mut expansions = vec![];
        for (h, h_expansions) in self.support_fun(timer, &top_f, &top_args)? {
            for f in h_expansions {
                timer.tick()?;

                let app = Sketch::free(&e, &f);
                let new_e = e.substitute(h, &app);

                if !self.pruner.possible(
                    timer,
                    &self.problem,
                    &self.support,
                    &new_e,
                )? {
                    continue;
                }

                if self.provide_any(timer, &new_e)?.is_some() {
                    expansions.push((h, f))
                }
            }
        }
        Ok(expansions)
    }
}<|MERGE_RESOLUTION|>--- conflicted
+++ resolved
@@ -24,18 +24,6 @@
     strings: Vec<Value>,
 }
 
-<<<<<<< HEAD
-fn support_one(prog: &Program, vt: &ValueType) -> Vec<Value> {
-    let mut result = match vt {
-        // 0 and 1 for bool false/true
-        ValueType::Int => vec![Value::Int(0), Value::Int(1)],
-        _ => vec![],
-    };
-    for f in &prog.annotations {
-        for (_, v) in &f.args {
-            if v.infer() == *vt && !result.contains(v) {
-                result.push(v.clone())
-=======
 impl Support {
     /// Create a new support from a set of values
     fn new(values: IndexSet<Value>) -> Self {
@@ -47,7 +35,6 @@
                 Value::Bool(_) => (),
                 Value::Int(_) => ints.push(v),
                 Value::Str(_) => strings.push(v),
->>>>>>> fb201c4e
             }
         }
 
@@ -74,30 +61,6 @@
             .collect();
         util::cartesian_product(timer, choices)
     }
-<<<<<<< HEAD
-    for (_, v) in &prog.goal.args {
-        if v.infer() == *vt && !result.contains(v) {
-            result.push(v.clone())
-        }
-    }
-    result
-}
-
-pub fn support(
-    prog: &Program,
-    params: &Vec<(String, ValueType)>,
-) -> Vec<Vec<(String, Value)>> {
-    let choices = params
-        .iter()
-        .map(|(p, vt)| {
-            support_one(prog, vt)
-                .into_iter()
-                .map(|v| (p.clone(), v))
-                .collect()
-        })
-        .collect();
-    util::timed_cartesian_product(choices, u128::MAX).unwrap()
-=======
 }
 
 /// The type of pruning algorithms. To be used for Programming By Navigation, a
@@ -114,7 +77,6 @@
         support: &Support,
         e: &Exp,
     ) -> Result<bool, EarlyCutoff>;
->>>>>>> fb201c4e
 }
 
 /// A pruner that does not filter out any programs.
@@ -132,60 +94,6 @@
     }
 }
 
-<<<<<<< HEAD
-pub fn expand(
-    lib: &Library,
-    prog: &Program,
-    tree: derivation::Tree,
-    config: Config,
-    start: Instant,
-    soft_timeout: u128,
-) -> ExpansionResult {
-    match tree {
-        derivation::Tree::Axiom(_) => ExpansionResult::Complete(tree),
-        derivation::Tree::Goal(fact_name) => {
-            let fact_sig = lib.fact_signature(&fact_name).unwrap();
-            match fact_sig.kind {
-                FactKind::Input => ExpansionResult::Incomplete(
-                    prog.annotations
-                        .iter()
-                        .filter_map(|f| {
-                            if f.name == fact_name {
-                                Some(derivation::Tree::Axiom(f.clone()))
-                            } else {
-                                None
-                            }
-                        })
-                        .collect(),
-                ),
-                FactKind::Output => {
-                    let mut expansions = vec![];
-                    for cs in lib.matching_computation_signatures(&fact_name) {
-                        let fact_params =
-                            &lib.fact_signature(&fact_name).unwrap().params;
-                        for args in support(&prog, fact_params) {
-                            let consequent = Fact {
-                                name: fact_name.clone(),
-                                args,
-                            };
-                            expansions.push(derivation::Tree::Step {
-                                label: cs.name.clone(),
-                                antecedents: cs
-                                    .params
-                                    .iter()
-                                    .map(|(tag, goal_name, _)| {
-                                        (
-                                            tag.clone(),
-                                            derivation::Tree::Goal(
-                                                goal_name.clone(),
-                                            ),
-                                        )
-                                    })
-                                    .collect(),
-                                consequent,
-                                side_condition: cs.precondition.clone(),
-                            });
-=======
 /// A pruner that tries to identify when no set of values can satisfy the
 /// provided formulas.
 pub struct ExhaustivePruner;
@@ -227,7 +135,6 @@
                         ),
                         Sketch::App(g, _) => {
                             choices.insert(fp.clone(), vec![g.metadata.clone()])
->>>>>>> fb201c4e
                         }
                     };
                 }
